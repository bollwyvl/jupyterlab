// Copyright (c) Jupyter Development Team.
// Distributed under the terms of the Modified BSD License.
/**
 * @packageDocumentation
 * @module help-extension
 */

import {
  ILayoutRestorer,
  JupyterFrontEnd,
  JupyterFrontEndPlugin
} from '@jupyterlab/application';

import {
  Dialog,
  ICommandPalette,
  IFrame,
  MainAreaWidget,
  showDialog,
  WidgetTracker,
  CommandToolbarButton,
  IThemeManager,
  Toolbar
} from '@jupyterlab/apputils';

import { PageConfig, URLExt } from '@jupyterlab/coreutils';

import { IInspector } from '@jupyterlab/inspector';

import { IMainMenu } from '@jupyterlab/mainmenu';

import { KernelMessage } from '@jupyterlab/services';

import { ITranslator } from '@jupyterlab/translation';

import {
  jupyterIcon,
  jupyterlabWordmarkIcon,
  copyrightIcon,
  refreshIcon
} from '@jupyterlab/ui-components';

import { Menu } from '@lumino/widgets';

import { Licenses } from './licenses';

import * as React from 'react';

/**
 * The command IDs used by the help plugin.
 */
namespace CommandIDs {
  export const open = 'help:open';

  export const about = 'help:about';

  export const activate = 'help:activate';

  export const close = 'help:close';

  export const show = 'help:show';

  export const hide = 'help:hide';

  export const licenses = 'help:licenses';

  export const licenseReport = 'help:license-report';

  export const refreshLicenses = 'help:licenses-refresh';

  export const launchClassic = 'help:launch-classic-notebook';
}

/**
 * A flag denoting whether the application is loaded over HTTPS.
 */
const LAB_IS_SECURE = window.location.protocol === 'https:';

/**
 * The class name added to the help widget.
 */
const HELP_CLASS = 'jp-Help';

/**
 * Add a command to show an About dialog.
 */
<<<<<<< HEAD
const plugin: JupyterFrontEndPlugin<void> = {
  activate,
  id: '@jupyterlab/help-extension:plugin',
  requires: [IMainMenu, ITranslator],
  optional: [ICommandPalette, ILayoutRestorer, IInspector, IThemeManager],
  autoStart: true
=======
const about: JupyterFrontEndPlugin<void> = {
  id: '@jupyterlab/help-extension:about',
  autoStart: true,
  requires: [ITranslator],
  optional: [IMainMenu, ICommandPalette],
  activate: (
    app: JupyterFrontEnd,
    translator: ITranslator,
    menu: IMainMenu | null,
    palette: ICommandPalette | null
  ): void => {
    const { commands } = app;
    const trans = translator.load('jupyterlab');
    const category = trans.__('Help');

    commands.addCommand(CommandIDs.about, {
      label: trans.__('About %1', app.name),
      execute: () => {
        // Create the header of the about dialog
        const versionNumber = trans.__('Version %1', app.version);
        const versionInfo = (
          <span className="jp-About-version-info">
            <span className="jp-About-version">{versionNumber}</span>
          </span>
        );
        const title = (
          <span className="jp-About-header">
            <jupyterIcon.react margin="7px 9.5px" height="auto" width="58px" />
            <div className="jp-About-header-info">
              <jupyterlabWordmarkIcon.react height="auto" width="196px" />
              {versionInfo}
            </div>
          </span>
        );

        // Create the body of the about dialog
        const jupyterURL = 'https://jupyter.org/about.html';
        const contributorsURL =
          'https://github.com/jupyterlab/jupyterlab/graphs/contributors';
        const externalLinks = (
          <span className="jp-About-externalLinks">
            <a
              href={contributorsURL}
              target="_blank"
              rel="noopener noreferrer"
              className="jp-Button-flat"
            >
              {trans.__('CONTRIBUTOR LIST')}
            </a>
            <a
              href={jupyterURL}
              target="_blank"
              rel="noopener noreferrer"
              className="jp-Button-flat"
            >
              {trans.__('ABOUT PROJECT JUPYTER')}
            </a>
          </span>
        );
        const copyright = (
          <span className="jp-About-copyright">
            {trans.__('© 2015-2021 Project Jupyter Contributors')}
          </span>
        );
        const body = (
          <div className="jp-About-body">
            {externalLinks}
            {copyright}
          </div>
        );

        return showDialog({
          title,
          body,
          buttons: [
            Dialog.createButton({
              label: trans.__('Dismiss'),
              className: 'jp-About-button jp-mod-reject jp-mod-styled'
            })
          ]
        });
      }
    });

    if (menu) {
      const helpMenu = menu.helpMenu;
      helpMenu.addGroup([{ command: CommandIDs.about }], 0);
    }

    if (palette) {
      palette.addItem({ command: CommandIDs.about, category });
    }
  }
>>>>>>> a230896f
};

/**
 * A plugin to add a command to open the Classic Notebook interface.
 */
const launchClassic: JupyterFrontEndPlugin<void> = {
  id: '@jupyterlab/help-extension:launch-classic',
  autoStart: true,
  requires: [ITranslator],
  optional: [IMainMenu, ICommandPalette],
  activate: (
    app: JupyterFrontEnd,
    translator: ITranslator,
    menu: IMainMenu | null,
    palette: ICommandPalette | null
  ): void => {
    const { commands } = app;
    const trans = translator.load('jupyterlab');
    const category = trans.__('Help');

    commands.addCommand(CommandIDs.launchClassic, {
      label: trans.__('Launch Classic Notebook'),
      execute: () => {
        window.open(PageConfig.getBaseUrl() + 'tree');
      }
    });

<<<<<<< HEAD
/**
 * Activate the help handler extension.
 *
 * @param app - The phosphide application object.
 *
 * returns A promise that resolves when the extension is activated.
 */
function activate(
  app: JupyterFrontEnd,
  mainMenu: IMainMenu,
  translator: ITranslator,
  palette: ICommandPalette | null,
  restorer: ILayoutRestorer | null,
  inspector: IInspector | null,
  themes: IThemeManager | null
): void {
  const trans = translator.load('jupyterlab');
  let counter = 0;
  const category = trans.__('Help');
  const namespace = 'help-doc';
  const baseUrl = PageConfig.getBaseUrl();
  const { commands, shell, serviceManager } = app;
  const tracker = new WidgetTracker<MainAreaWidget<IFrame>>({ namespace });

  const resources = [
    {
      text: trans.__('JupyterLab Reference'),
      url: 'https://jupyterlab.readthedocs.io/en/stable/'
    },
    {
      text: trans.__('JupyterLab FAQ'),
      url:
        'https://jupyterlab.readthedocs.io/en/stable/getting_started/faq.html'
    },
    {
      text: trans.__('Jupyter Reference'),
      url: 'https://jupyter.org/documentation'
    },
    {
      text: trans.__('Markdown Reference'),
      url: 'https://commonmark.org/help/'
=======
    if (menu) {
      const helpMenu = menu.helpMenu;
      helpMenu.addGroup([{ command: CommandIDs.launchClassic }], 1);
    }

    if (palette) {
      palette.addItem({ command: CommandIDs.launchClassic, category });
>>>>>>> a230896f
    }
  }
};

/**
 * A plugin to add a list of resources to the help menu.
 */
const resources: JupyterFrontEndPlugin<void> = {
  id: '@jupyterlab/help-extension:resources',
  autoStart: true,
  requires: [IMainMenu, ITranslator],
  optional: [ICommandPalette, ILayoutRestorer, IInspector],
  activate: (
    app: JupyterFrontEnd,
    mainMenu: IMainMenu,
    translator: ITranslator,
    palette: ICommandPalette | null,
    restorer: ILayoutRestorer | null,
    inspector: IInspector | null
  ): void => {
    const trans = translator.load('jupyterlab');
    let counter = 0;
    const category = trans.__('Help');
    const namespace = 'help-doc';
    const baseUrl = PageConfig.getBaseUrl();
    const { commands, shell, serviceManager } = app;
    const tracker = new WidgetTracker<MainAreaWidget<IFrame>>({ namespace });
    const resources = [
      {
        text: trans.__('JupyterLab Reference'),
        url: 'https://jupyterlab.readthedocs.io/en/stable/'
      },
      {
        text: trans.__('JupyterLab FAQ'),
        url:
          'https://jupyterlab.readthedocs.io/en/stable/getting_started/faq.html'
      },
      {
        text: trans.__('Jupyter Reference'),
        url: 'https://jupyter.org/documentation'
      },
      {
        text: trans.__('Jupyter Forum'),
        url: 'https://discourse.jupyter.org/c/jupyterlab'
      },
      {
        text: trans.__('Markdown Reference'),
        url: 'https://commonmark.org/help/'
      }
    ];

    resources.sort((a: any, b: any) => {
      return a.text.localeCompare(b.text);
    });

<<<<<<< HEAD
  // Populate the Help menu.
  const helpMenu = mainMenu.helpMenu;
  const labGroup = [
    CommandIDs.about,
    CommandIDs.launchClassic,
    CommandIDs.licenses
  ].map(command => ({ command }));
  helpMenu.addGroup(labGroup, 0);

  // Contextual help in its own group
  const contextualHelpGroup = [
    inspector ? 'inspector:open' : undefined
  ].map(command => ({ command }));
  helpMenu.addGroup(contextualHelpGroup, 0);

  const resourcesGroup = resources.map(args => ({
    args,
    command: CommandIDs.open
  }));
  helpMenu.addGroup(resourcesGroup, 10);

  // Generate a cache of the kernel help links.
  const kernelInfoCache = new Map<
    string,
    KernelMessage.IInfoReplyMsg['content']
  >();
  serviceManager.sessions.runningChanged.connect((m, sessions) => {
    // If a new session has been added, it is at the back
    // of the session list. If one has changed or stopped,
    // it does not hurt to check it.
    if (!sessions.length) {
      return;
    }
    const sessionModel = sessions[sessions.length - 1];
    if (!sessionModel.kernel || kernelInfoCache.has(sessionModel.kernel.name)) {
      return;
=======
    // Handle state restoration.
    if (restorer) {
      void restorer.restore(tracker, {
        command: CommandIDs.open,
        args: widget => ({
          url: widget.content.url,
          text: widget.content.title.label
        }),
        name: widget => widget.content.url
      });
>>>>>>> a230896f
    }

    /**
     * Create a new HelpWidget widget.
     */
    function newHelpWidget(url: string, text: string): MainAreaWidget<IFrame> {
      // Allow scripts and forms so that things like
      // readthedocs can use their search functionality.
      // We *don't* allow same origin requests, which
      // can prevent some content from being loaded onto the
      // help pages.
      const content = new IFrame({
        sandbox: ['allow-scripts', 'allow-forms']
      });
      content.url = url;
      content.addClass(HELP_CLASS);
      content.title.label = text;
      content.id = `${namespace}-${++counter}`;
      const widget = new MainAreaWidget({ content });
      widget.addClass('jp-Help');
      return widget;
    }

    // Populate the Help menu.
    const helpMenu = mainMenu.helpMenu;

    // Contextual help in its own group
    const contextualHelpGroup = [
      inspector ? 'inspector:open' : undefined
    ].map(command => ({ command }));
    helpMenu.addGroup(contextualHelpGroup, 0);

    const resourcesGroup = resources.map(args => ({
      args,
      command: CommandIDs.open
    }));
    helpMenu.addGroup(resourcesGroup, 10);

    // Generate a cache of the kernel help links.
    const kernelInfoCache = new Map<
      string,
      KernelMessage.IInfoReplyMsg['content']
    >();
    serviceManager.sessions.runningChanged.connect((m, sessions) => {
      // If a new session has been added, it is at the back
      // of the session list. If one has changed or stopped,
      // it does not hurt to check it.
      if (!sessions.length) {
        return;
      }
      const sessionModel = sessions[sessions.length - 1];
      if (
        !sessionModel.kernel ||
        kernelInfoCache.has(sessionModel.kernel.name)
      ) {
        return;
      }
      const session = serviceManager.sessions.connectTo({
        model: sessionModel,
        kernelConnectionOptions: { handleComms: false }
      });

      void session.kernel?.info.then(kernelInfo => {
        const name = session.kernel!.name;

        // Check the cache second time so that, if two callbacks get scheduled,
        // they don't try to add the same commands.
        if (kernelInfoCache.has(name)) {
          return;
        }
        // Set the Kernel Info cache.
        kernelInfoCache.set(name, kernelInfo);

        // Utility function to check if the current widget
        // has registered itself with the help menu.
        const usesKernel = () => {
          let result = false;
          const widget = app.shell.currentWidget;
          if (!widget) {
            return result;
          }
          helpMenu.kernelUsers.forEach(u => {
            if (u.tracker.has(widget) && u.getKernel(widget)?.name === name) {
              result = true;
            }
          });
          return result;
        };

        // Add the kernel banner to the Help Menu.
        const bannerCommand = `help-menu-${name}:banner`;
        const spec = serviceManager.kernelspecs?.specs?.kernelspecs[name];
        if (!spec) {
          return;
        }
        const kernelName = spec.display_name;
        let kernelIconUrl = spec.resources['logo-64x64'];
        if (kernelIconUrl) {
          const index = kernelIconUrl.indexOf('kernelspecs');
          kernelIconUrl = baseUrl + kernelIconUrl.slice(index);
        }
        commands.addCommand(bannerCommand, {
          label: trans.__('About the %1 Kernel', kernelName),
          isVisible: usesKernel,
          isEnabled: usesKernel,
          execute: () => {
            // Create the header of the about dialog
            const headerLogo = <img src={kernelIconUrl} />;
            const title = (
              <span className="jp-About-header">
                {headerLogo}
                <div className="jp-About-header-info">{kernelName}</div>
              </span>
            );
            const banner = <pre>{kernelInfo.banner}</pre>;
            const body = <div className="jp-About-body">{banner}</div>;

            return showDialog({
              title,
              body,
              buttons: [
                Dialog.createButton({
                  label: trans.__('Dismiss'),
                  className: 'jp-About-button jp-mod-reject jp-mod-styled'
                })
              ]
            });
          }
        });
        helpMenu.addGroup([{ command: bannerCommand }], 20);

        // Add the kernel info help_links to the Help menu.
        const kernelGroup: Menu.IItemOptions[] = [];
        (kernelInfo.help_links || []).forEach(link => {
          const commandId = `help-menu-${name}:${link.text}`;
          commands.addCommand(commandId, {
            label: link.text,
            isVisible: usesKernel,
            isEnabled: usesKernel,
            execute: () => {
              return commands.execute(CommandIDs.open, link);
            }
          });
          kernelGroup.push({ command: commandId });
        });
        helpMenu.addGroup(kernelGroup, 21);

        // Dispose of the session object since we no longer need it.
        session.dispose();
      });
    });

    commands.addCommand(CommandIDs.open, {
      label: args => args['text'] as string,
      execute: args => {
        const url = args['url'] as string;
        const text = args['text'] as string;
        const newBrowserTab = (args['newBrowserTab'] as boolean) || false;

        // If help resource will generate a mixed content error, load externally.
        if (
          newBrowserTab ||
          (LAB_IS_SECURE && URLExt.parse(url).protocol !== 'https:')
        ) {
          window.open(url);
          return;
        }

        const widget = newHelpWidget(url, text);
        void tracker.add(widget);
        shell.add(widget, 'main');
        return widget;
      }
    });

    if (palette) {
      resources.forEach(args => {
        palette.addItem({ args, command: CommandIDs.open, category });
      });
      palette.addItem({
        args: { reload: true },
        command: 'apputils:reset',
        category
      });
    }
<<<<<<< HEAD
  });

  const licensesUrl = PageConfig.getOption('licensesUrl');

  if (licensesUrl) {
    const licensesNamespace = 'help-licenses';
    const licensesTracker = new WidgetTracker<MainAreaWidget<Licenses>>({
      namespace: licensesNamespace
    });

    if (restorer) {
      void restorer.restore(licensesTracker, {
        command: CommandIDs.licenses,
        name: widget => 'licenses'
      });
    }

    const fullLicensesUrl = URLExt.join(baseUrl, licensesUrl) + '/';

    let licensesModel: Licenses.Model | null;

    function ensureLicensesModel() {
      if (licensesModel == null) {
        licensesModel = new Licenses.Model({
          licensesUrl: fullLicensesUrl,
          trans,
          themes
        });
      }
      return licensesModel;
    }

    const downloadAsText = trans.__('Download License Report as');
    const licensesText = trans.__('Licenses');
    const refreshLicenses = trans.__('Refresh Licenses');

    commands.addCommand(CommandIDs.licenses, {
      label: licensesText,
      execute: () => {
        licensesModel = ensureLicensesModel();
        const content = new Licenses({ model: licensesModel });
        content.id = `${licensesNamespace}-${++counter}`;
        content.title.label = licensesText;
        content.title.icon = copyrightIcon;
        const main = new MainAreaWidget({
          content,
          reveal: licensesModel.licensesReady
        });

        for (const format of Object.keys(Licenses.REPORT_FORMATS)) {
          const button = new CommandToolbarButton({
            id: CommandIDs.licenseReport,
            args: { format, noLabel: 1 },
            commands
          });
          main.toolbar.addItem(`download-${format}`, button);
        }

        main.toolbar.addItem('spacer', Toolbar.createSpacerItem());
        main.toolbar.addItem(
          'refresh-licenses',
          new CommandToolbarButton({
            id: CommandIDs.refreshLicenses,
            args: { noLabel: 1 },
            commands
          })
        );

        void licensesTracker.add(main);
        shell.add(main, 'main');

        const onDisposed = () => {
          licensesModel?.dispose();
          licensesModel = null;
        };
        main.disposed.connect(onDisposed);
      }
    });

    commands.addCommand(CommandIDs.refreshLicenses, {
      label: args => (args.noLabel ? '' : refreshLicenses),
      caption: refreshLicenses,
      icon: refreshIcon,
      execute: async () => {
        licensesModel = ensureLicensesModel();
        await licensesModel.initLicenses();
      }
    });

    function formatOrDefault(format: string): Licenses.IReportFormat {
      return (
        Licenses.REPORT_FORMATS[format] ||
        Licenses.REPORT_FORMATS[Licenses.DEFAULT_FORMAT]
      );
    }

    commands.addCommand(CommandIDs.licenseReport, {
      label: args => {
        if (args.noLabel) {
          return '';
        }
        const format = formatOrDefault(`${args.format}`);
        return `${downloadAsText} ${format.title}`;
      },
      caption: args => {
        const format = formatOrDefault(`${args.format}`);
        return `${downloadAsText} ${format.title}`;
      },
      icon: args => {
        const format = formatOrDefault(`${args.format}`);
        return format.icon;
      },
      execute: args => {
        const format = formatOrDefault(`${args.format}`);
        void ensureLicensesModel().download({ format: format.id });
      }
    });

    if (palette) {
      palette.addItem({ command: CommandIDs.licenses, category });
    }
  }

  if (palette) {
    resources.forEach(args => {
      palette.addItem({ args, command: CommandIDs.open, category });
    });
    palette.addItem({
      args: { reload: true },
      command: 'apputils:reset',
      category
    });
    palette.addItem({ command: CommandIDs.launchClassic, category });
=======
>>>>>>> a230896f
  }
};

const plugins: JupyterFrontEndPlugin<any>[] = [about, launchClassic, resources];
export default plugins;<|MERGE_RESOLUTION|>--- conflicted
+++ resolved
@@ -17,10 +17,7 @@
   IFrame,
   MainAreaWidget,
   showDialog,
-  WidgetTracker,
-  CommandToolbarButton,
-  IThemeManager,
-  Toolbar
+  WidgetTracker
 } from '@jupyterlab/apputils';
 
 import { PageConfig, URLExt } from '@jupyterlab/coreutils';
@@ -33,16 +30,9 @@
 
 import { ITranslator } from '@jupyterlab/translation';
 
-import {
-  jupyterIcon,
-  jupyterlabWordmarkIcon,
-  copyrightIcon,
-  refreshIcon
-} from '@jupyterlab/ui-components';
+import { jupyterIcon, jupyterlabWordmarkIcon } from '@jupyterlab/ui-components';
 
 import { Menu } from '@lumino/widgets';
-
-import { Licenses } from './licenses';
 
 import * as React from 'react';
 
@@ -62,12 +52,6 @@
 
   export const hide = 'help:hide';
 
-  export const licenses = 'help:licenses';
-
-  export const licenseReport = 'help:license-report';
-
-  export const refreshLicenses = 'help:licenses-refresh';
-
   export const launchClassic = 'help:launch-classic-notebook';
 }
 
@@ -84,14 +68,6 @@
 /**
  * Add a command to show an About dialog.
  */
-<<<<<<< HEAD
-const plugin: JupyterFrontEndPlugin<void> = {
-  activate,
-  id: '@jupyterlab/help-extension:plugin',
-  requires: [IMainMenu, ITranslator],
-  optional: [ICommandPalette, ILayoutRestorer, IInspector, IThemeManager],
-  autoStart: true
-=======
 const about: JupyterFrontEndPlugin<void> = {
   id: '@jupyterlab/help-extension:about',
   autoStart: true,
@@ -185,7 +161,6 @@
       palette.addItem({ command: CommandIDs.about, category });
     }
   }
->>>>>>> a230896f
 };
 
 /**
@@ -213,49 +188,6 @@
       }
     });
 
-<<<<<<< HEAD
-/**
- * Activate the help handler extension.
- *
- * @param app - The phosphide application object.
- *
- * returns A promise that resolves when the extension is activated.
- */
-function activate(
-  app: JupyterFrontEnd,
-  mainMenu: IMainMenu,
-  translator: ITranslator,
-  palette: ICommandPalette | null,
-  restorer: ILayoutRestorer | null,
-  inspector: IInspector | null,
-  themes: IThemeManager | null
-): void {
-  const trans = translator.load('jupyterlab');
-  let counter = 0;
-  const category = trans.__('Help');
-  const namespace = 'help-doc';
-  const baseUrl = PageConfig.getBaseUrl();
-  const { commands, shell, serviceManager } = app;
-  const tracker = new WidgetTracker<MainAreaWidget<IFrame>>({ namespace });
-
-  const resources = [
-    {
-      text: trans.__('JupyterLab Reference'),
-      url: 'https://jupyterlab.readthedocs.io/en/stable/'
-    },
-    {
-      text: trans.__('JupyterLab FAQ'),
-      url:
-        'https://jupyterlab.readthedocs.io/en/stable/getting_started/faq.html'
-    },
-    {
-      text: trans.__('Jupyter Reference'),
-      url: 'https://jupyter.org/documentation'
-    },
-    {
-      text: trans.__('Markdown Reference'),
-      url: 'https://commonmark.org/help/'
-=======
     if (menu) {
       const helpMenu = menu.helpMenu;
       helpMenu.addGroup([{ command: CommandIDs.launchClassic }], 1);
@@ -263,7 +195,6 @@
 
     if (palette) {
       palette.addItem({ command: CommandIDs.launchClassic, category });
->>>>>>> a230896f
     }
   }
 };
@@ -319,44 +250,6 @@
       return a.text.localeCompare(b.text);
     });
 
-<<<<<<< HEAD
-  // Populate the Help menu.
-  const helpMenu = mainMenu.helpMenu;
-  const labGroup = [
-    CommandIDs.about,
-    CommandIDs.launchClassic,
-    CommandIDs.licenses
-  ].map(command => ({ command }));
-  helpMenu.addGroup(labGroup, 0);
-
-  // Contextual help in its own group
-  const contextualHelpGroup = [
-    inspector ? 'inspector:open' : undefined
-  ].map(command => ({ command }));
-  helpMenu.addGroup(contextualHelpGroup, 0);
-
-  const resourcesGroup = resources.map(args => ({
-    args,
-    command: CommandIDs.open
-  }));
-  helpMenu.addGroup(resourcesGroup, 10);
-
-  // Generate a cache of the kernel help links.
-  const kernelInfoCache = new Map<
-    string,
-    KernelMessage.IInfoReplyMsg['content']
-  >();
-  serviceManager.sessions.runningChanged.connect((m, sessions) => {
-    // If a new session has been added, it is at the back
-    // of the session list. If one has changed or stopped,
-    // it does not hurt to check it.
-    if (!sessions.length) {
-      return;
-    }
-    const sessionModel = sessions[sessions.length - 1];
-    if (!sessionModel.kernel || kernelInfoCache.has(sessionModel.kernel.name)) {
-      return;
-=======
     // Handle state restoration.
     if (restorer) {
       void restorer.restore(tracker, {
@@ -367,7 +260,6 @@
         }),
         name: widget => widget.content.url
       });
->>>>>>> a230896f
     }
 
     /**
@@ -553,142 +445,6 @@
         category
       });
     }
-<<<<<<< HEAD
-  });
-
-  const licensesUrl = PageConfig.getOption('licensesUrl');
-
-  if (licensesUrl) {
-    const licensesNamespace = 'help-licenses';
-    const licensesTracker = new WidgetTracker<MainAreaWidget<Licenses>>({
-      namespace: licensesNamespace
-    });
-
-    if (restorer) {
-      void restorer.restore(licensesTracker, {
-        command: CommandIDs.licenses,
-        name: widget => 'licenses'
-      });
-    }
-
-    const fullLicensesUrl = URLExt.join(baseUrl, licensesUrl) + '/';
-
-    let licensesModel: Licenses.Model | null;
-
-    function ensureLicensesModel() {
-      if (licensesModel == null) {
-        licensesModel = new Licenses.Model({
-          licensesUrl: fullLicensesUrl,
-          trans,
-          themes
-        });
-      }
-      return licensesModel;
-    }
-
-    const downloadAsText = trans.__('Download License Report as');
-    const licensesText = trans.__('Licenses');
-    const refreshLicenses = trans.__('Refresh Licenses');
-
-    commands.addCommand(CommandIDs.licenses, {
-      label: licensesText,
-      execute: () => {
-        licensesModel = ensureLicensesModel();
-        const content = new Licenses({ model: licensesModel });
-        content.id = `${licensesNamespace}-${++counter}`;
-        content.title.label = licensesText;
-        content.title.icon = copyrightIcon;
-        const main = new MainAreaWidget({
-          content,
-          reveal: licensesModel.licensesReady
-        });
-
-        for (const format of Object.keys(Licenses.REPORT_FORMATS)) {
-          const button = new CommandToolbarButton({
-            id: CommandIDs.licenseReport,
-            args: { format, noLabel: 1 },
-            commands
-          });
-          main.toolbar.addItem(`download-${format}`, button);
-        }
-
-        main.toolbar.addItem('spacer', Toolbar.createSpacerItem());
-        main.toolbar.addItem(
-          'refresh-licenses',
-          new CommandToolbarButton({
-            id: CommandIDs.refreshLicenses,
-            args: { noLabel: 1 },
-            commands
-          })
-        );
-
-        void licensesTracker.add(main);
-        shell.add(main, 'main');
-
-        const onDisposed = () => {
-          licensesModel?.dispose();
-          licensesModel = null;
-        };
-        main.disposed.connect(onDisposed);
-      }
-    });
-
-    commands.addCommand(CommandIDs.refreshLicenses, {
-      label: args => (args.noLabel ? '' : refreshLicenses),
-      caption: refreshLicenses,
-      icon: refreshIcon,
-      execute: async () => {
-        licensesModel = ensureLicensesModel();
-        await licensesModel.initLicenses();
-      }
-    });
-
-    function formatOrDefault(format: string): Licenses.IReportFormat {
-      return (
-        Licenses.REPORT_FORMATS[format] ||
-        Licenses.REPORT_FORMATS[Licenses.DEFAULT_FORMAT]
-      );
-    }
-
-    commands.addCommand(CommandIDs.licenseReport, {
-      label: args => {
-        if (args.noLabel) {
-          return '';
-        }
-        const format = formatOrDefault(`${args.format}`);
-        return `${downloadAsText} ${format.title}`;
-      },
-      caption: args => {
-        const format = formatOrDefault(`${args.format}`);
-        return `${downloadAsText} ${format.title}`;
-      },
-      icon: args => {
-        const format = formatOrDefault(`${args.format}`);
-        return format.icon;
-      },
-      execute: args => {
-        const format = formatOrDefault(`${args.format}`);
-        void ensureLicensesModel().download({ format: format.id });
-      }
-    });
-
-    if (palette) {
-      palette.addItem({ command: CommandIDs.licenses, category });
-    }
-  }
-
-  if (palette) {
-    resources.forEach(args => {
-      palette.addItem({ args, command: CommandIDs.open, category });
-    });
-    palette.addItem({
-      args: { reload: true },
-      command: 'apputils:reset',
-      category
-    });
-    palette.addItem({ command: CommandIDs.launchClassic, category });
-=======
->>>>>>> a230896f
   }
 };
 

--- conflicted
+++ resolved
@@ -1,15 +1,7 @@
 // Copyright (c) Jupyter Development Team.
 // Distributed under the terms of the Modified BSD License.
 
-<<<<<<< HEAD
-import { ISignal, Signal } from '@phosphor/signaling';
-=======
-import { URLExt } from '@jupyterlab/coreutils';
-
-import { ArrayExt, each, find } from '@lumino/algorithm';
-
 import { ISignal, Signal } from '@lumino/signaling';
->>>>>>> 19b3d00f
 
 import { Kernel, KernelMessage } from '../kernel';
 
